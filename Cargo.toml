[package]
name = "rivets-ffi"
version = "0.1.0"
edition = "2021"

[dependencies]
<<<<<<< HEAD
rivets = { path = "../rivets-crate", git = "https://github.com/factorio-rivets/rivets" }
=======
rivets = { git = "https://github.com/factorio-rivets/rivets-crate" }
>>>>>>> 17f2a834
lazy-regex = "3.2.0"
pdb = "0.8.0"
anyhow = "1.0.86"
indicatif = "0.17.8"
clap = { version = "4.5", features = ["derive"] }<|MERGE_RESOLUTION|>--- conflicted
+++ resolved
@@ -4,11 +4,7 @@
 edition = "2021"
 
 [dependencies]
-<<<<<<< HEAD
-rivets = { path = "../rivets-crate", git = "https://github.com/factorio-rivets/rivets" }
-=======
 rivets = { git = "https://github.com/factorio-rivets/rivets-crate" }
->>>>>>> 17f2a834
 lazy-regex = "3.2.0"
 pdb = "0.8.0"
 anyhow = "1.0.86"
